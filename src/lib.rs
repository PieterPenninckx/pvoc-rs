--- conflicted
+++ resolved
@@ -118,13 +118,16 @@
 
     /// Returns `true` when data has been written to the `analysis_out` parameter.
     /// Returns `false` when there are not enough samples available.
+    ///
+    /// # Panics
+    /// Panics if `fft_scratch.len() < forward_fft.get_inplace_scratch_len()`
     pub fn analyse(
         &mut self,
-        forward_fft: &dyn rustfft::FFT<f64>,
-        fft_in: &mut [c64],
+        forward_fft: &dyn rustfft::Fft<f64>,
         fft_out: &mut [c64],
         window: &[f64],
         analysis_out: &mut [Bin],
+        fft_scratch: &mut [c64],
     ) -> bool {
         if self.in_buf.len() < self.settings.frame_size {
             return false;
@@ -132,10 +135,10 @@
 
         // read in
         for i in 0..self.settings.frame_size {
-            fft_in[i] = c64::new(self.in_buf[i] * window[i], 0.0);
-        }
-
-        forward_fft.process(fft_in, fft_out);
+            fft_out[i] = c64::new(self.in_buf[i] * window[i], 0.0);
+        }
+
+        forward_fft.process_with_scratch(fft_out, fft_scratch);
 
         for i in 0..self.settings.frame_size {
             let x = fft_out[i];
@@ -178,11 +181,11 @@
 
     fn synthesize(
         &mut self,
-        backward_fft: &dyn rustfft::FFT<f64>,
-        fft_in: &mut [c64],
+        backward_fft: &dyn rustfft::Fft<f64>,
         fft_out: &mut [c64],
         synthesis_in: &[Bin],
         window: &[f64],
+        fft_scratch: &mut [c64],
     ) {
         let frame_sizef = self.settings.frame_size as f64;
         let time_resf = self.settings.time_res as f64;
@@ -194,10 +197,10 @@
             self.sum_phase[i] += phase;
             let phase = self.sum_phase[i];
 
-            fft_in[i] = c64::from_polar(&amp, &phase);
-        }
-
-        backward_fft.process(fft_in, fft_out);
+            fft_out[i] = c64::from_polar(amp, phase);
+        }
+
+        backward_fft.process_with_scratch(fft_out, fft_scratch);
 
         // accumulate
         for i in 0..self.settings.frame_size {
@@ -229,18 +232,12 @@
     analysis: Vec<PhaseVocoderAnalysis>,
     synthesis: Vec<PhaseVocoderSynthesis>,
 
-<<<<<<< HEAD
     samples_waiting: usize,
-    forward_fft: Arc<dyn rustfft::FFT<f64>>,
-    backward_fft: Arc<dyn rustfft::FFT<f64>>,
-=======
     forward_fft: Arc<dyn rustfft::Fft<f64>>,
     backward_fft: Arc<dyn rustfft::Fft<f64>>,
->>>>>>> c6ecba93
 
     window: Vec<f64>,
 
-    fft_in: Vec<c64>,
     fft_out: Vec<c64>,
     fft_scratch: Vec<c64>,
     analysis_out: Vec<Vec<Bin>>,
@@ -273,10 +270,11 @@
         Self::from_settings(channels, settings)
     }
 
-<<<<<<< HEAD
     fn from_settings(channels: usize, settings: PhaseVocoderSettings) -> Self {
-        let mut planner_forward = rustfft::FFTplanner::new(false);
-        let mut planner_backward = rustfft::FFTplanner::new(true);
+        let frame_size = settings.frame_size;
+        let mut fft_planner = rustfft::FftPlanner::new();
+        let planner_forward = fft_planner.plan_fft(frame_size, rustfft::FftDirection::Forward);
+        let planner_backward = fft_planner.plan_fft(frame_size, rustfft::FftDirection::Inverse);
 
         let mut analysis = Vec::new();
         let mut synthesis = Vec::new();
@@ -285,42 +283,29 @@
             synthesis.push(PhaseVocoderSynthesis::from_settings(settings));
         }
 
-        let frame_size = settings.frame_size;
+        let scratch_len = dbg!(dbg!(planner_forward.get_inplace_scratch_len())
+            .max(planner_forward.get_inplace_scratch_len()));
 
         PhaseVocoder {
-=======
-        let mut fft_planner = rustfft::FftPlanner::new();
-
-        let mut pv = PhaseVocoder {
->>>>>>> c6ecba93
             channels,
             settings,
 
             samples_waiting: 0,
 
-            forward_fft: fft_planner.plan_fft(frame_size, rustfft::FftDirection::Forward),
-            backward_fft: fft_planner.plan_fft(frame_size, rustfft::FftDirection::Inverse),
+            forward_fft: planner_forward,
+            backward_fft: planner_backward,
 
             window: apodize::hanning_iter(frame_size)
                 .map(|x| x.sqrt())
                 .collect(),
 
-            fft_in: vec![c64::new(0.0, 0.0); frame_size],
             fft_out: vec![c64::new(0.0, 0.0); frame_size],
-            fft_scratch: vec![],
+            fft_scratch: vec![c64::new(0.0, 0.0); scratch_len],
             analysis_out: vec![vec![Bin::empty(); frame_size]; channels],
             synthesis_in: vec![vec![Bin::empty(); frame_size]; channels],
-<<<<<<< HEAD
-
             analysis,
             synthesis,
         }
-=======
-        };
-        pv.fft_scratch = vec![c64::new(0.0, 0.0); pv.forward_fft.get_outofplace_scratch_len()
-            .max(pv.backward_fft.get_outofplace_scratch_len())];
-        pv
->>>>>>> c6ecba93
     }
 
     pub fn num_channels(&self) -> usize {
@@ -387,10 +372,10 @@
                 for chan in 0..self.channels {
                     self.analysis[chan].analyse(
                         self.forward_fft.as_ref(),
-                        &mut self.fft_in,
                         &mut self.fft_out,
                         &self.window,
                         &mut self.analysis_out[chan],
+                        &mut self.fft_scratch,
                     );
                 }
 
@@ -402,29 +387,6 @@
                     }
                 }
 
-<<<<<<< HEAD
-=======
-                // ANALYSIS
-                for chan in 0..self.channels {
-                    // read in
-                    for i in 0..self.frame_size {
-                        self.fft_in[i] = c64::new(self.in_buf[chan][i] * self.window[i], 0.0);
-                    }
-
-                    self.forward_fft
-                        .process_outofplace_with_scratch(&mut self.fft_in, &mut self.fft_out, &mut self.fft_scratch);
-
-                    for i in 0..self.frame_size {
-                        let x = self.fft_out[i];
-                        let (amp, phase) = x.to_polar();
-                        let freq = self.phase_to_frequency(i, phase - self.last_phase[chan][i]);
-                        self.last_phase[chan][i] = phase;
-
-                        self.analysis_out[chan][i] = Bin::new(freq, amp * 2.0);
-                    }
-                }
-
->>>>>>> c6ecba93
                 // PROCESSING
                 processor(
                     self.channels,
@@ -435,43 +397,13 @@
 
                 // SYNTHESIS
                 for chan in 0..self.channels {
-<<<<<<< HEAD
                     self.synthesis[chan].synthesize(
                         self.backward_fft.as_ref(),
-                        &mut self.fft_in,
                         &mut self.fft_out,
                         &self.synthesis_in[chan],
                         &self.window,
+                        &mut self.fft_scratch,
                     );
-=======
-                    for i in 0..self.frame_size {
-                        let amp = self.synthesis_in[chan][i].amp;
-                        let freq = self.synthesis_in[chan][i].freq;
-                        let phase = self.frequency_to_phase(freq);
-                        self.sum_phase[chan][i] += phase;
-                        let phase = self.sum_phase[chan][i];
-
-                        self.fft_in[i] = c64::from_polar(amp, phase);
-                    }
-
-                    self.backward_fft
-                        .process_outofplace_with_scratch(&mut self.fft_in, &mut self.fft_out, &mut self.fft_scratch);
-
-                    // accumulate
-                    for i in 0..self.frame_size {
-                        if i == self.output_accum[chan].len() {
-                            self.output_accum[chan].push_back(0.0);
-                        }
-                        self.output_accum[chan][i] +=
-                            self.window[i] * self.fft_out[i].re / (frame_sizef * time_resf);
-                    }
-
-                    // write out
-                    for _ in 0..step_size as usize {
-                        self.out_buf[chan].push_back(self.output_accum[chan].pop_front().unwrap());
-                        self.in_buf[chan].pop_front();
-                    }
->>>>>>> c6ecba93
                 }
             }
             self.samples_waiting -= self.num_bins() * self.channels;
@@ -589,8 +521,8 @@
 
 #[test]
 fn identity_transform_reconstructs_original_data_random_data() {
+    use rand::rngs::SmallRng;
     use rand::{Rng, SeedableRng};
-    use rand::rngs::SmallRng;
     let mut rng = SmallRng::seed_from_u64(1);
     let mut input_samples = [0.0; 16384];
     rng.fill(&mut input_samples[..]);
@@ -601,7 +533,11 @@
 #[test]
 fn identity_transform_reconstructs_original_data_random_data_with_two_channels() {
     let pvoc = PhaseVocoder::new(2, 44100.0, 128, 128 / 4);
-    let input_samples_all = include!("./random_test_data.rs");
+    use rand::rngs::SmallRng;
+    use rand::{Rng, SeedableRng};
+    let mut rng = SmallRng::seed_from_u64(1);
+    let mut input_samples_all = [0.0; 16384];
+    rng.fill(&mut input_samples_all[..]);
     let (input_samples_left, input_samples_right) =
         input_samples_all.split_at(input_samples_all.len() / 2);
     test_data_is_reconstructed_two_channels(pvoc, &input_samples_left, &input_samples_right);
